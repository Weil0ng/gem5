/*
 * Copyright (c) 2002-2005 The Regents of The University of Michigan
 * All rights reserved.
 *
 * Redistribution and use in source and binary forms, with or without
 * modification, are permitted provided that the following conditions are
 * met: redistributions of source code must retain the above copyright
 * notice, this list of conditions and the following disclaimer;
 * redistributions in binary form must reproduce the above copyright
 * notice, this list of conditions and the following disclaimer in the
 * documentation and/or other materials provided with the distribution;
 * neither the name of the copyright holders nor the names of its
 * contributors may be used to endorse or promote products derived from
 * this software without specific prior written permission.
 *
 * THIS SOFTWARE IS PROVIDED BY THE COPYRIGHT HOLDERS AND CONTRIBUTORS
 * "AS IS" AND ANY EXPRESS OR IMPLIED WARRANTIES, INCLUDING, BUT NOT
 * LIMITED TO, THE IMPLIED WARRANTIES OF MERCHANTABILITY AND FITNESS FOR
 * A PARTICULAR PURPOSE ARE DISCLAIMED. IN NO EVENT SHALL THE COPYRIGHT
 * OWNER OR CONTRIBUTORS BE LIABLE FOR ANY DIRECT, INDIRECT, INCIDENTAL,
 * SPECIAL, EXEMPLARY, OR CONSEQUENTIAL DAMAGES (INCLUDING, BUT NOT
 * LIMITED TO, PROCUREMENT OF SUBSTITUTE GOODS OR SERVICES; LOSS OF USE,
 * DATA, OR PROFITS; OR BUSINESS INTERRUPTION) HOWEVER CAUSED AND ON ANY
 * THEORY OF LIABILITY, WHETHER IN CONTRACT, STRICT LIABILITY, OR TORT
 * (INCLUDING NEGLIGENCE OR OTHERWISE) ARISING IN ANY WAY OUT OF THE USE
 * OF THIS SOFTWARE, EVEN IF ADVISED OF THE POSSIBILITY OF SUCH DAMAGE.
 */

#include <cmath>
#include <cstdio>
#include <cstdlib>
#include <iostream>
#include <iomanip>
#include <list>
#include <sstream>
#include <string>

#include "base/cprintf.hh"
#include "base/inifile.hh"
#include "base/loader/symtab.hh"
#include "base/misc.hh"
#include "base/pollevent.hh"
#include "base/range.hh"
#include "base/stats/events.hh"
#include "base/trace.hh"
#include "cpu/base.hh"
#include "cpu/cpu_exec_context.hh"
#include "cpu/exec_context.hh"
#include "cpu/exetrace.hh"
#include "cpu/profile.hh"
#include "cpu/sampler/sampler.hh"
#include "cpu/simple/cpu.hh"
#include "cpu/smt.hh"
#include "cpu/static_inst.hh"
#include "kern/kernel_stats.hh"
<<<<<<< HEAD
=======
#include "mem/base_mem.hh"
#include "mem/mem_interface.hh"
#include "sim/byteswap.hh"
>>>>>>> 7b283dbc
#include "sim/builder.hh"
#include "sim/debug.hh"
#include "sim/host.hh"
#include "sim/sim_events.hh"
#include "sim/sim_object.hh"
#include "sim/stats.hh"

#if FULL_SYSTEM
#include "base/remote_gdb.hh"
#include "mem/functional/memory_control.hh"
#include "mem/functional/physical.hh"
#include "sim/system.hh"
#include "arch/tlb.hh"
#include "arch/stacktrace.hh"
#include "arch/vtophys.hh"
#else // !FULL_SYSTEM
#include "mem/memory.hh"
#endif // FULL_SYSTEM

using namespace std;
//The SimpleCPU does alpha only
using namespace AlphaISA;


SimpleCPU::TickEvent::TickEvent(SimpleCPU *c, int w)
    : Event(&mainEventQueue, CPU_Tick_Pri), cpu(c), width(w)
{
}


void
SimpleCPU::init()
{
    BaseCPU::init();
#if FULL_SYSTEM
    for (int i = 0; i < execContexts.size(); ++i) {
        ExecContext *xc = execContexts[i];

        // initialize CPU, including PC
        TheISA::initCPU(xc, xc->readCpuId());
    }
#endif
}

void
SimpleCPU::TickEvent::process()
{
    int count = width;
    do {
        cpu->tick();
    } while (--count > 0 && cpu->status() == Running);
}

const char *
SimpleCPU::TickEvent::description()
{
    return "SimpleCPU tick event";
}


bool
SimpleCPU::CpuPort::recvTiming(Packet &pkt)
{
    cpu->processResponse(pkt);
    return true;
}

Tick
SimpleCPU::CpuPort::recvAtomic(Packet &pkt)
{
    panic("CPU doesn't expect callback!");
    return curTick;
}

void
SimpleCPU::CpuPort::recvFunctional(Packet &pkt)
{
    panic("CPU doesn't expect callback!");
}

void
SimpleCPU::CpuPort::recvStatusChange(Status status)
{
    cpu->recvStatusChange(status);
}

Packet *
SimpleCPU::CpuPort::recvRetry()
{
    return cpu->processRetry();
}

SimpleCPU::SimpleCPU(Params *p)
<<<<<<< HEAD
    : BaseCPU(p), icachePort(this),
      dcachePort(this), tickEvent(this, p->width), xc(NULL)
=======
    : BaseCPU(p), tickEvent(this, p->width), cpuXC(NULL),
      cacheCompletionEvent(this)
>>>>>>> 7b283dbc
{
    _status = Idle;

    //Create Memory Ports (conect them up)
    p->mem->addPort("DCACHE");
    dcachePort.setPeer(p->mem->getPort("DCACHE"));
    (p->mem->getPort("DCACHE"))->setPeer(&dcachePort);

    p->mem->addPort("ICACHE");
    icachePort.setPeer(p->mem->getPort("ICACHE"));
    (p->mem->getPort("ICACHE"))->setPeer(&icachePort);

#if FULL_SYSTEM
    cpuXC = new CPUExecContext(this, 0, p->system, p->itb, p->dtb, p->mem);

#else
<<<<<<< HEAD
    xc = new ExecContext(this, /* thread_num */ 0, p->process, /* asid */ 0,
                         &dcachePort);
=======
    cpuXC = new CPUExecContext(this, /* thread_num */ 0, p->process,
                               /* asid */ 0);
>>>>>>> 7b283dbc
#endif // !FULL_SYSTEM
    xcProxy = cpuXC->getProxy();

<<<<<<< HEAD
#if SIMPLE_CPU_MEM_ATOMIC || SIMPLE_CPU_MEM_IMMEDIATE
    ifetch_req = new CpuRequest;
    ifetch_req->asid = 0;
    ifetch_req->size = sizeof(MachInst);
    ifetch_pkt = new Packet;
    ifetch_pkt->cmd = Read;
    ifetch_pkt->data = (uint8_t *)&inst;
    ifetch_pkt->req = ifetch_req;
    ifetch_pkt->size = sizeof(MachInst);

    data_read_req = new CpuRequest;
    data_read_req->asid = 0;
    data_read_pkt = new Packet;
    data_read_pkt->cmd = Read;
    data_read_pkt->data = new uint8_t[8];
    data_read_pkt->req = data_read_req;

    data_write_req = new CpuRequest;
    data_write_req->asid = 0;
    data_write_pkt = new Packet;
    data_write_pkt->cmd = Write;
    data_write_pkt->req = data_write_req;
#endif
=======
    icacheInterface = p->icache_interface;
    dcacheInterface = p->dcache_interface;

    memReq = new MemReq();
    memReq->xc = xcProxy;
    memReq->asid = 0;
    memReq->data = new uint8_t[64];
>>>>>>> 7b283dbc

    numInst = 0;
    startNumInst = 0;
    numLoad = 0;
    startNumLoad = 0;
    lastIcacheStall = 0;
    lastDcacheStall = 0;

    execContexts.push_back(xcProxy);
}

SimpleCPU::~SimpleCPU()
{
}

void
SimpleCPU::switchOut(Sampler *s)
{
    sampler = s;
    if (status() == DcacheWaitResponse) {
        DPRINTF(Sampler,"Outstanding dcache access, waiting for completion\n");
        _status = DcacheWaitSwitch;
    }
    else {
        _status = SwitchedOut;

        if (tickEvent.scheduled())
            tickEvent.squash();

        sampler->signalSwitched();
    }
}


void
SimpleCPU::takeOverFrom(BaseCPU *oldCPU)
{
    BaseCPU::takeOverFrom(oldCPU);

    assert(!tickEvent.scheduled());

    // if any of this CPU's ExecContexts are active, mark the CPU as
    // running and schedule its tick event.
    for (int i = 0; i < execContexts.size(); ++i) {
        ExecContext *xc = execContexts[i];
        if (xc->status() == ExecContext::Active && _status != Running) {
            _status = Running;
            tickEvent.schedule(curTick);
        }
    }
}


void
SimpleCPU::activateContext(int thread_num, int delay)
{
    assert(thread_num == 0);
    assert(cpuXC);

    assert(_status == Idle);
    notIdleFraction++;
    scheduleTickEvent(delay);
    _status = Running;
}


void
SimpleCPU::suspendContext(int thread_num)
{
    assert(thread_num == 0);
    assert(cpuXC);

    assert(_status == Running);
    notIdleFraction--;
    unscheduleTickEvent();
    _status = Idle;
}


void
SimpleCPU::deallocateContext(int thread_num)
{
    // for now, these are equivalent
    suspendContext(thread_num);
}


void
SimpleCPU::haltContext(int thread_num)
{
    // for now, these are equivalent
    suspendContext(thread_num);
}


void
SimpleCPU::regStats()
{
    using namespace Stats;

    BaseCPU::regStats();

    numInsts
        .name(name() + ".num_insts")
        .desc("Number of instructions executed")
        ;

    numMemRefs
        .name(name() + ".num_refs")
        .desc("Number of memory references")
        ;

    notIdleFraction
        .name(name() + ".not_idle_fraction")
        .desc("Percentage of non-idle cycles")
        ;

    idleFraction
        .name(name() + ".idle_fraction")
        .desc("Percentage of idle cycles")
        ;

    icacheStallCycles
        .name(name() + ".icache_stall_cycles")
        .desc("ICache total stall cycles")
        .prereq(icacheStallCycles)
        ;

    dcacheStallCycles
        .name(name() + ".dcache_stall_cycles")
        .desc("DCache total stall cycles")
        .prereq(dcacheStallCycles)
        ;

    icacheRetryCycles
        .name(name() + ".icache_retry_cycles")
        .desc("ICache total retry cycles")
        .prereq(icacheRetryCycles)
        ;

    dcacheRetryCycles
        .name(name() + ".dcache_retry_cycles")
        .desc("DCache total retry cycles")
        .prereq(dcacheRetryCycles)
        ;

    idleFraction = constant(1.0) - notIdleFraction;
}

void
SimpleCPU::resetStats()
{
    startNumInst = numInst;
    notIdleFraction = (_status != Idle);
}

void
SimpleCPU::serialize(ostream &os)
{
    BaseCPU::serialize(os);
    SERIALIZE_ENUM(_status);
    SERIALIZE_SCALAR(inst);
    nameOut(os, csprintf("%s.xc", name()));
    cpuXC->serialize(os);
    nameOut(os, csprintf("%s.tickEvent", name()));
    tickEvent.serialize(os);
    nameOut(os, csprintf("%s.cacheCompletionEvent", name()));
}

void
SimpleCPU::unserialize(Checkpoint *cp, const string &section)
{
    BaseCPU::unserialize(cp, section);
    UNSERIALIZE_ENUM(_status);
    UNSERIALIZE_SCALAR(inst);
    cpuXC->unserialize(cp, csprintf("%s.xc", section));
    tickEvent.unserialize(cp, csprintf("%s.tickEvent", section));
}

void
change_thread_state(int thread_number, int activate, int priority)
{
}

Fault
SimpleCPU::copySrcTranslate(Addr src)
{
#if 0
    static bool no_warn = true;
    int blk_size = (dcacheInterface) ? dcacheInterface->getBlockSize() : 64;
    // Only support block sizes of 64 atm.
    assert(blk_size == 64);
    int offset = src & (blk_size - 1);

    // Make sure block doesn't span page
    if (no_warn &&
        (src & PageMask) != ((src + blk_size) & PageMask) &&
        (src >> 40) != 0xfffffc) {
        warn("Copied block source spans pages %x.", src);
        no_warn = false;
    }

    memReq->reset(src & ~(blk_size - 1), blk_size);

    // translate to physical address
<<<<<<< HEAD
    Fault fault = xc->translateDataReadReq(req);

    assert(fault != Alignment_Fault);
=======
    Fault fault = cpuXC->translateDataReadReq(memReq);
>>>>>>> 7b283dbc

    if (fault == NoFault) {
        cpuXC->copySrcAddr = src;
        cpuXC->copySrcPhysAddr = memReq->paddr + offset;
    } else {
        assert(!fault->isAlignmentFault());

        cpuXC->copySrcAddr = 0;
        cpuXC->copySrcPhysAddr = 0;
    }
    return fault;
#else
    return No_Fault;
#endif
}

Fault
SimpleCPU::copy(Addr dest)
{
#if 0
    static bool no_warn = true;
    int blk_size = (dcacheInterface) ? dcacheInterface->getBlockSize() : 64;
    // Only support block sizes of 64 atm.
    assert(blk_size == 64);
    uint8_t data[blk_size];
    //assert(cpuXC->copySrcAddr);
    int offset = dest & (blk_size - 1);

    // Make sure block doesn't span page
    if (no_warn &&
        (dest & PageMask) != ((dest + blk_size) & PageMask) &&
        (dest >> 40) != 0xfffffc) {
        no_warn = false;
        warn("Copied block destination spans pages %x. ", dest);
    }

    memReq->reset(dest & ~(blk_size -1), blk_size);
    // translate to physical address
<<<<<<< HEAD
    Fault fault = xc->translateDataWriteReq(req);
=======
    Fault fault = cpuXC->translateDataWriteReq(memReq);
>>>>>>> 7b283dbc

    if (fault == NoFault) {
        Addr dest_addr = memReq->paddr + offset;
        // Need to read straight from memory since we have more than 8 bytes.
        memReq->paddr = cpuXC->copySrcPhysAddr;
        cpuXC->mem->read(memReq, data);
        memReq->paddr = dest_addr;
        cpuXC->mem->write(memReq, data);
        if (dcacheInterface) {
            memReq->cmd = Copy;
            memReq->completionEvent = NULL;
            memReq->paddr = cpuXC->copySrcPhysAddr;
            memReq->dest = dest_addr;
            memReq->size = 64;
            memReq->time = curTick;
            memReq->flags &= ~INST_READ;
            dcacheInterface->access(memReq);
        }
    }
    else
        assert(!fault->isAlignmentFault());

    return fault;
#else
    panic("copy not implemented");
    return No_Fault;
#endif
}

// precise architected memory state accessor macros
template <class T>
Fault
SimpleCPU::read(Addr addr, T &data, unsigned flags)
{
<<<<<<< HEAD
    if (status() == DcacheWaitResponse || status() == DcacheWaitSwitch) {
//	Fault fault = xc->read(memReq,data);
        // Not sure what to check for no fault...
        if (data_read_pkt->result == Success) {
            memcpy(&data, data_read_pkt->data, sizeof(T));
        }
=======
    if (status() == DcacheMissStall || status() == DcacheMissSwitch) {
        Fault fault = cpuXC->read(memReq,data);
>>>>>>> 7b283dbc

        if (traceData) {
            traceData->setAddr(addr);
        }

        // @todo: Figure out a way to create a Fault from the packet result.
        return No_Fault;
    }

//    memReq->reset(addr, sizeof(T), flags);

#if SIMPLE_CPU_MEM_TIMING
    CpuRequest *data_read_req = new CpuRequest;
#endif

    data_read_req->vaddr = addr;
    data_read_req->size = sizeof(T);
    data_read_req->flags = flags;
    data_read_req->time = curTick;

    // translate to physical address
<<<<<<< HEAD
    Fault fault = xc->translateDataReadReq(data_read_req);

    // Now do the access.
    if (fault == No_Fault) {
#if SIMPLE_CPU_MEM_TIMING
        data_read_pkt = new Packet;
        data_read_pkt->cmd = Read;
        data_read_pkt->req = data_read_req;
        data_read_pkt->data = new uint8_t[8];
#endif
        data_read_pkt->addr = data_read_req->paddr;
        data_read_pkt->size = sizeof(T);

        sendDcacheRequest(data_read_pkt);

#if SIMPLE_CPU_MEM_IMMEDIATE
        // Need to find a way to not duplicate code above.

        if (data_read_pkt->result == Success) {
            memcpy(&data, data_read_pkt->data, sizeof(T));
        }

        if (traceData) {
            traceData->setAddr(addr);
        }

        // @todo: Figure out a way to create a Fault from the packet result.
        return No_Fault;
#endif
    }
/*
=======
    Fault fault = cpuXC->translateDataReadReq(memReq);

    // if we have a cache, do cache access too
    if (fault == NoFault && dcacheInterface) {
>>>>>>> 7b283dbc
        memReq->cmd = Read;
        memReq->completionEvent = NULL;
        memReq->time = curTick;
        memReq->flags &= ~INST_READ;
        MemAccessResult result = dcacheInterface->access(memReq);

        // Ugly hack to get an event scheduled *only* if the access is
        // a miss.  We really should add first-class support for this
        // at some point.
        if (result != MA_HIT && dcacheInterface->doEvents()) {
            memReq->completionEvent = &cacheCompletionEvent;
            lastDcacheStall = curTick;
            unscheduleTickEvent();
            _status = DcacheMissStall;
        } else {
            // do functional access
            fault = cpuXC->read(memReq, data);

        }
<<<<<<< HEAD

    } else if(fault == No_Fault) {
=======
    } else if(fault == NoFault) {
>>>>>>> 7b283dbc
        // do functional access
        fault = cpuXC->read(memReq, data);

    }
*/
    // This will need a new way to tell if it has a dcache attached.
    if (data_read_req->flags & UNCACHEABLE)
        recordEvent("Uncached Read");

    return fault;
}

#ifndef DOXYGEN_SHOULD_SKIP_THIS

template
Fault
SimpleCPU::read(Addr addr, uint64_t &data, unsigned flags);

template
Fault
SimpleCPU::read(Addr addr, uint32_t &data, unsigned flags);

template
Fault
SimpleCPU::read(Addr addr, uint16_t &data, unsigned flags);

template
Fault
SimpleCPU::read(Addr addr, uint8_t &data, unsigned flags);

#endif //DOXYGEN_SHOULD_SKIP_THIS

template<>
Fault
SimpleCPU::read(Addr addr, double &data, unsigned flags)
{
    return read(addr, *(uint64_t*)&data, flags);
}

template<>
Fault
SimpleCPU::read(Addr addr, float &data, unsigned flags)
{
    return read(addr, *(uint32_t*)&data, flags);
}


template<>
Fault
SimpleCPU::read(Addr addr, int32_t &data, unsigned flags)
{
    return read(addr, (uint32_t&)data, flags);
}


template <class T>
Fault
SimpleCPU::write(T data, Addr addr, unsigned flags, uint64_t *res)
{
    data_write_req->vaddr = addr;
    data_write_req->time = curTick;
    data_write_req->size = sizeof(T);
    data_write_req->flags = flags;

    // translate to physical address
<<<<<<< HEAD
    Fault fault = xc->translateDataWriteReq(data_write_req);

    // Now do the access.
    if (fault == No_Fault) {
#if SIMPLE_CPU_MEM_TIMING
        data_write_pkt = new Packet;
        data_write_pkt->cmd = Write;
        data_write_pkt->req = data_write_req;
        data_write_pkt->data = new uint8_t[64];
        memcpy(data_write_pkt->data, &data, sizeof(T));
#else
        data_write_pkt->data = (uint8_t *)&data;
#endif
        data_write_pkt->addr = data_write_req->paddr;
        data_write_pkt->size = sizeof(T);

        sendDcacheRequest(data_write_pkt);
    }
=======
    Fault fault = cpuXC->translateDataWriteReq(memReq);
>>>>>>> 7b283dbc

/*
    // do functional access
    if (fault == NoFault)
        fault = cpuXC->write(memReq, data);

    if (fault == NoFault && dcacheInterface) {
        memReq->cmd = Write;
        memcpy(memReq->data,(uint8_t *)&data,memReq->size);
        memReq->completionEvent = NULL;
        memReq->time = curTick;
        memReq->flags &= ~INST_READ;
        MemAccessResult result = dcacheInterface->access(memReq);

        // Ugly hack to get an event scheduled *only* if the access is
        // a miss.  We really should add first-class support for this
        // at some point.
        if (result != MA_HIT && dcacheInterface->doEvents()) {
            memReq->completionEvent = &cacheCompletionEvent;
            lastDcacheStall = curTick;
            unscheduleTickEvent();
            _status = DcacheMissStall;
        }
    }
<<<<<<< HEAD
*/
    if (res && (fault == No_Fault))
        *res = data_write_pkt->result;
=======

    if (res && (fault == NoFault))
        *res = memReq->result;
>>>>>>> 7b283dbc

    // This will need a new way to tell if it's hooked up to a cache or not.
    if (data_write_req->flags & UNCACHEABLE)
        recordEvent("Uncached Write");

    // If the write needs to have a fault on the access, consider calling
    // changeStatus() and changing it to "bad addr write" or something.
    return fault;
}


#ifndef DOXYGEN_SHOULD_SKIP_THIS
template
Fault
SimpleCPU::write(uint64_t data, Addr addr, unsigned flags, uint64_t *res);

template
Fault
SimpleCPU::write(uint32_t data, Addr addr, unsigned flags, uint64_t *res);

template
Fault
SimpleCPU::write(uint16_t data, Addr addr, unsigned flags, uint64_t *res);

template
Fault
SimpleCPU::write(uint8_t data, Addr addr, unsigned flags, uint64_t *res);

#endif //DOXYGEN_SHOULD_SKIP_THIS

template<>
Fault
SimpleCPU::write(double data, Addr addr, unsigned flags, uint64_t *res)
{
    return write(*(uint64_t*)&data, addr, flags, res);
}

template<>
Fault
SimpleCPU::write(float data, Addr addr, unsigned flags, uint64_t *res)
{
    return write(*(uint32_t*)&data, addr, flags, res);
}


template<>
Fault
SimpleCPU::write(int32_t data, Addr addr, unsigned flags, uint64_t *res)
{
    return write((uint32_t)data, addr, flags, res);
}


#if FULL_SYSTEM
Addr
SimpleCPU::dbg_vtophys(Addr addr)
{
    return vtophys(xcProxy, addr);
}
#endif // FULL_SYSTEM

void
SimpleCPU::sendIcacheRequest(Packet *pkt)
{
    assert(!tickEvent.scheduled());
#if SIMPLE_CPU_MEM_TIMING
    retry_pkt = pkt;
    bool success = icachePort.sendTiming(*pkt);

    unscheduleTickEvent();

    lastIcacheStall = curTick;

    if (!success) {
        // Need to wait for retry
        _status = IcacheRetry;
    } else {
        // Need to wait for cache to respond
        _status = IcacheWaitResponse;
    }
#elif SIMPLE_CPU_MEM_ATOMIC
    Tick latency = icachePort.sendAtomic(*pkt);

    unscheduleTickEvent();
    scheduleTickEvent(latency);

    // Note that Icache miss cycles will be incorrect.  Unless
    // we check the status of the packet sent (is this valid?),
    // we won't know if the latency is a hit or a miss.
    icacheStallCycles += latency;

    _status = IcacheAccessComplete;
#elif SIMPLE_CPU_MEM_IMMEDIATE
    icachePort.sendAtomic(*pkt);
#else
#error "SimpleCPU has no mem model set"
#endif
}

void
SimpleCPU::sendDcacheRequest(Packet *pkt)
{
    assert(!tickEvent.scheduled());
#if SIMPLE_CPU_MEM_TIMING
    unscheduleTickEvent();

    retry_pkt = pkt;
    bool success = dcachePort.sendTiming(*pkt);

    lastDcacheStall = curTick;

    if (!success) {
        _status = DcacheRetry;
    } else {
        _status = DcacheWaitResponse;
    }
#elif SIMPLE_CPU_MEM_ATOMIC
    unscheduleTickEvent();

    Tick latency = dcachePort.sendAtomic(*pkt);

    scheduleTickEvent(latency);

    // Note that Dcache miss cycles will be incorrect.  Unless
    // we check the status of the packet sent (is this valid?),
    // we won't know if the latency is a hit or a miss.
    dcacheStallCycles += latency;
#elif SIMPLE_CPU_MEM_IMMEDIATE
    dcachePort.sendAtomic(*pkt);
#else
#error "SimpleCPU has no mem model set"
#endif
}

void
SimpleCPU::processResponse(Packet &response)
{
    assert(SIMPLE_CPU_MEM_TIMING);

    // For what things is the CPU the consumer of the packet it sent
    // out?  This may create a memory leak if that's the case and it's
    // expected of the SimpleCPU to delete its own packet.
    Packet *pkt = &response;

    switch (status()) {
      case IcacheWaitResponse:
        icacheStallCycles += curTick - lastIcacheStall;

        _status = IcacheAccessComplete;
        scheduleTickEvent(1);

        // Copy the icache data into the instruction itself.
        memcpy(&inst, pkt->data, sizeof(inst));

        delete pkt;
        break;
      case DcacheWaitResponse:
        if (pkt->cmd == Read) {
            curStaticInst->execute(this,traceData);
            if (traceData)
                traceData->finalize();
        }

        delete pkt;

        dcacheStallCycles += curTick - lastDcacheStall;
        _status = Running;
        scheduleTickEvent(1);
        break;
      case DcacheWaitSwitch:
        if (pkt->cmd == Read) {
            curStaticInst->execute(this,traceData);
            if (traceData)
                traceData->finalize();
        }

        delete pkt;

        _status = SwitchedOut;
        sampler->signalSwitched();
      case SwitchedOut:
        // If this CPU has been switched out due to sampling/warm-up,
        // ignore any further status changes (e.g., due to cache
        // misses outstanding at the time of the switch).
        delete pkt;

        return;
      default:
        panic("SimpleCPU::processCacheCompletion: bad state");
        break;
    }
}

Packet *
SimpleCPU::processRetry()
{
#if SIMPLE_CPU_MEM_TIMING
    switch(status()) {
      case IcacheRetry:
        icacheRetryCycles += curTick - lastIcacheStall;
        return retry_pkt;
        break;
      case DcacheRetry:
        dcacheRetryCycles += curTick - lastDcacheStall;
        return retry_pkt;
        break;
      default:
        panic("SimpleCPU::processRetry: bad state");
        break;
    }
#else
    panic("shouldn't be here");
#endif
}

#if FULL_SYSTEM
void
SimpleCPU::post_interrupt(int int_num, int index)
{
    BaseCPU::post_interrupt(int_num, index);

    if (cpuXC->status() == ExecContext::Suspended) {
                DPRINTF(IPI,"Suspended Processor awoke\n");
        cpuXC->activate();
    }
}
#endif // FULL_SYSTEM

/* start simulation, program loaded, processor precise state initialized */
void
SimpleCPU::tick()
{
    numCycles++;

    traceData = NULL;

    Fault fault = NoFault;

#if FULL_SYSTEM
    if (checkInterrupts && check_interrupts() && !cpuXC->inPalMode() &&
        status() != IcacheMissComplete) {
        int ipl = 0;
        int summary = 0;
        checkInterrupts = false;

        if (cpuXC->readMiscReg(IPR_SIRR)) {
            for (int i = INTLEVEL_SOFTWARE_MIN;
                 i < INTLEVEL_SOFTWARE_MAX; i++) {
                if (cpuXC->readMiscReg(IPR_SIRR) & (ULL(1) << i)) {
                    // See table 4-19 of 21164 hardware reference
                    ipl = (i - INTLEVEL_SOFTWARE_MIN) + 1;
                    summary |= (ULL(1) << i);
                }
            }
        }

        uint64_t interrupts = cpuXC->cpu->intr_status();
        for (int i = INTLEVEL_EXTERNAL_MIN;
            i < INTLEVEL_EXTERNAL_MAX; i++) {
            if (interrupts & (ULL(1) << i)) {
                // See table 4-19 of 21164 hardware reference
                ipl = i;
                summary |= (ULL(1) << i);
            }
        }

        if (cpuXC->readMiscReg(IPR_ASTRR))
            panic("asynchronous traps not implemented\n");

        if (ipl && ipl > cpuXC->readMiscReg(IPR_IPLR)) {
            cpuXC->setMiscReg(IPR_ISR, summary);
            cpuXC->setMiscReg(IPR_INTID, ipl);

            Fault(new InterruptFault)->invoke(xcProxy);

            DPRINTF(Flow, "Interrupt! IPLR=%d ipl=%d summary=%x\n",
                    cpuXC->readMiscReg(IPR_IPLR), ipl, summary);
        }
    }
#endif

    // maintain $r0 semantics
    cpuXC->setIntReg(ZeroReg, 0);
#ifdef TARGET_ALPHA
    cpuXC->setFloatRegDouble(ZeroReg, 0.0);
#endif // TARGET_ALPHA

    if (status() == IcacheAccessComplete) {
        // We've already fetched an instruction and were stalled on an
        // I-cache miss.  No need to fetch it again.

        // Set status to running; tick event will get rescheduled if
        // necessary at end of tick() function.
        _status = Running;
    } else {
        // Try to fetch an instruction

        // set up memory request for instruction fetch
#if FULL_SYSTEM
#define IFETCH_FLAGS(pc)	((pc) & 1) ? PHYSICAL : 0
#else
#define IFETCH_FLAGS(pc)	0
#endif

<<<<<<< HEAD
#if SIMPLE_CPU_MEM_TIMING
        CpuRequest *ifetch_req = new CpuRequest();
        ifetch_req->size = sizeof(MachInst);
#endif

        ifetch_req->vaddr = xc->regs.pc & ~3;
        ifetch_req->time = curTick;

/*	memReq->reset(xc->regs.pc & ~3, sizeof(uint32_t),
                     IFETCH_FLAGS(xc->regs.pc));
*/

        fault = xc->translateInstReq(ifetch_req);

        if (fault == No_Fault) {
#if SIMPLE_CPU_MEM_TIMING
            Packet *ifetch_pkt = new Packet;
            ifetch_pkt->cmd = Read;
            ifetch_pkt->data = (uint8_t *)&inst;
            ifetch_pkt->req = ifetch_req;
            ifetch_pkt->size = sizeof(MachInst);
#endif
            ifetch_pkt->addr = ifetch_req->paddr;

            sendIcacheRequest(ifetch_pkt);
#if SIMPLE_CPU_MEM_TIMING || SIMPLE_CPU_MEM_ATOMIC
            return;
#endif
/*
        if (icacheInterface && fault == No_Fault) {
=======
        memReq->cmd = Read;
        memReq->reset(cpuXC->readPC() & ~3, sizeof(uint32_t),
                     IFETCH_FLAGS(cpuXC->readPC()));

        fault = cpuXC->translateInstReq(memReq);

        if (fault == NoFault)
            fault = cpuXC->mem->read(memReq, inst);

        if (icacheInterface && fault == NoFault) {
>>>>>>> 7b283dbc
            memReq->completionEvent = NULL;

            memReq->time = curTick;
            memReq->flags |= INST_READ;
            MemAccessResult result = icacheInterface->access(memReq);

            // Ugly hack to get an event scheduled *only* if the access is
            // a miss.  We really should add first-class support for this
            // at some point.
                if (result != MA_HIT && icacheInterface->doEvents()) {
                memReq->completionEvent = &cacheCompletionEvent;
                lastIcacheStall = curTick;
                unscheduleTickEvent();
                _status = IcacheMissStall;
                return;
            }
        }
*/
        }
    }

    // If we've got a valid instruction (i.e., no fault on instruction
    // fetch), then execute it.
    if (fault == NoFault) {

        // keep an instruction count
        numInst++;
        numInsts++;

        // check for instruction-count-based events
        comInstEventQueue[0]->serviceEvents(numInst);

        // decode the instruction
        inst = gtoh(inst);
        curStaticInst = StaticInst::decode(makeExtMI(inst, cpuXC->readPC()));

        traceData = Trace::getInstRecord(curTick, xcProxy, this, curStaticInst,
                                         cpuXC->readPC());

#if FULL_SYSTEM
        cpuXC->setInst(inst);
#endif // FULL_SYSTEM

        cpuXC->func_exe_inst++;

        fault = curStaticInst->execute(this, traceData);

#if FULL_SYSTEM
        if (system->kernelBinning->fnbin) {
            assert(kernelStats);
            system->kernelBinning->execute(xcProxy, inst);
        }

        if (cpuXC->profile) {
            bool usermode =
                (cpuXC->readMiscReg(AlphaISA::IPR_DTB_CM) & 0x18) != 0;
            cpuXC->profilePC = usermode ? 1 : cpuXC->readPC();
            ProfileNode *node = cpuXC->profile->consume(xcProxy, inst);
            if (node)
                cpuXC->profileNode = node;
        }
#endif

        if (curStaticInst->isMemRef()) {
            numMemRefs++;
        }

        if (curStaticInst->isLoad()) {
            ++numLoad;
            comLoadEventQueue[0]->serviceEvents(numLoad);
        }

        // If we have a dcache miss, then we can't finialize the instruction
        // trace yet because we want to populate it with the data later
        if (traceData && (status() != DcacheWaitResponse)) {
            traceData->finalize();
        }

        traceFunctions(cpuXC->readPC());

    }	// if (fault == NoFault)

    if (fault != NoFault) {
#if FULL_SYSTEM
        fault->invoke(xcProxy);
#else // !FULL_SYSTEM
        fatal("fault (%d) detected @ PC 0x%08p", fault, cpuXC->readPC());
#endif // FULL_SYSTEM
    }
    else {
#if THE_ISA != MIPS_ISA
        // go to the next instruction
        cpuXC->setPC(cpuXC->readNextPC());
        cpuXC->setNextPC(cpuXC->readNextPC() + sizeof(MachInst));
#else
        // go to the next instruction
        cpuXC->setPC(cpuXC->readNextPC());
        cpuXC->setNextPC(cpuXC->readNextNPC());
        cpuXC->setNextNPC(cpuXC->readNextNPC() + sizeof(MachInst));
#endif

    }

#if FULL_SYSTEM
    Addr oldpc;
    do {
        oldpc = cpuXC->readPC();
        system->pcEventQueue.service(xcProxy);
    } while (oldpc != cpuXC->readPC());
#endif

    assert(status() == Running ||
           status() == Idle ||
           status() == DcacheWaitResponse);

    if (status() == Running && !tickEvent.scheduled())
        tickEvent.schedule(curTick + cycles(1));
}

////////////////////////////////////////////////////////////////////////
//
//  SimpleCPU Simulation Object
//
BEGIN_DECLARE_SIM_OBJECT_PARAMS(SimpleCPU)

    Param<Counter> max_insts_any_thread;
    Param<Counter> max_insts_all_threads;
    Param<Counter> max_loads_any_thread;
    Param<Counter> max_loads_all_threads;

#if FULL_SYSTEM
    SimObjectParam<AlphaITB *> itb;
    SimObjectParam<AlphaDTB *> dtb;
    SimObjectParam<System *> system;
    Param<int> cpu_id;
    Param<Tick> profile;
#else
    SimObjectParam<Memory *> mem;
    SimObjectParam<Process *> workload;
#endif // FULL_SYSTEM

    Param<int> clock;

    Param<bool> defer_registration;
    Param<int> width;
    Param<bool> function_trace;
    Param<Tick> function_trace_start;

END_DECLARE_SIM_OBJECT_PARAMS(SimpleCPU)

BEGIN_INIT_SIM_OBJECT_PARAMS(SimpleCPU)

    INIT_PARAM(max_insts_any_thread,
               "terminate when any thread reaches this inst count"),
    INIT_PARAM(max_insts_all_threads,
               "terminate when all threads have reached this inst count"),
    INIT_PARAM(max_loads_any_thread,
               "terminate when any thread reaches this load count"),
    INIT_PARAM(max_loads_all_threads,
               "terminate when all threads have reached this load count"),

#if FULL_SYSTEM
    INIT_PARAM(itb, "Instruction TLB"),
    INIT_PARAM(dtb, "Data TLB"),
    INIT_PARAM(system, "system object"),
    INIT_PARAM(cpu_id, "processor ID"),
    INIT_PARAM(profile, ""),
#else
    INIT_PARAM(mem, "memory"),
    INIT_PARAM(workload, "processes to run"),
#endif // FULL_SYSTEM

    INIT_PARAM(clock, "clock speed"),
    INIT_PARAM(defer_registration, "defer system registration (for sampling)"),
    INIT_PARAM(width, "cpu width"),
    INIT_PARAM(function_trace, "Enable function trace"),
    INIT_PARAM(function_trace_start, "Cycle to start function trace")

END_INIT_SIM_OBJECT_PARAMS(SimpleCPU)


CREATE_SIM_OBJECT(SimpleCPU)
{
    SimpleCPU::Params *params = new SimpleCPU::Params();
    params->name = getInstanceName();
    params->numberOfThreads = 1;
    params->max_insts_any_thread = max_insts_any_thread;
    params->max_insts_all_threads = max_insts_all_threads;
    params->max_loads_any_thread = max_loads_any_thread;
    params->max_loads_all_threads = max_loads_all_threads;
    params->deferRegistration = defer_registration;
    params->clock = clock;
    params->functionTrace = function_trace;
    params->functionTraceStart = function_trace_start;
    params->width = width;

#if FULL_SYSTEM
    params->itb = itb;
    params->dtb = dtb;
    params->system = system;
    params->cpu_id = cpu_id;
    params->profile = profile;
#else
    params->mem = mem;
    params->process = workload;
#endif

    SimpleCPU *cpu = new SimpleCPU(params);
    return cpu;
}

REGISTER_SIM_OBJECT("SimpleCPU", SimpleCPU)
<|MERGE_RESOLUTION|>--- conflicted
+++ resolved
@@ -53,12 +53,7 @@
 #include "cpu/smt.hh"
 #include "cpu/static_inst.hh"
 #include "kern/kernel_stats.hh"
-<<<<<<< HEAD
-=======
-#include "mem/base_mem.hh"
-#include "mem/mem_interface.hh"
 #include "sim/byteswap.hh"
->>>>>>> 7b283dbc
 #include "sim/builder.hh"
 #include "sim/debug.hh"
 #include "sim/host.hh"
@@ -152,13 +147,8 @@
 }
 
 SimpleCPU::SimpleCPU(Params *p)
-<<<<<<< HEAD
     : BaseCPU(p), icachePort(this),
-      dcachePort(this), tickEvent(this, p->width), xc(NULL)
-=======
-    : BaseCPU(p), tickEvent(this, p->width), cpuXC(NULL),
-      cacheCompletionEvent(this)
->>>>>>> 7b283dbc
+      dcachePort(this), tickEvent(this, p->width), cpuXC(NULL)
 {
     _status = Idle;
 
@@ -173,19 +163,13 @@
 
 #if FULL_SYSTEM
     cpuXC = new CPUExecContext(this, 0, p->system, p->itb, p->dtb, p->mem);
-
 #else
-<<<<<<< HEAD
-    xc = new ExecContext(this, /* thread_num */ 0, p->process, /* asid */ 0,
+    cpuXC = new CPUExecContext(this, /* thread_num */ 0, p->process, /* asid */ 0,
                          &dcachePort);
-=======
-    cpuXC = new CPUExecContext(this, /* thread_num */ 0, p->process,
-                               /* asid */ 0);
->>>>>>> 7b283dbc
 #endif // !FULL_SYSTEM
+
     xcProxy = cpuXC->getProxy();
 
-<<<<<<< HEAD
 #if SIMPLE_CPU_MEM_ATOMIC || SIMPLE_CPU_MEM_IMMEDIATE
     ifetch_req = new CpuRequest;
     ifetch_req->asid = 0;
@@ -209,15 +193,6 @@
     data_write_pkt->cmd = Write;
     data_write_pkt->req = data_write_req;
 #endif
-=======
-    icacheInterface = p->icache_interface;
-    dcacheInterface = p->dcache_interface;
-
-    memReq = new MemReq();
-    memReq->xc = xcProxy;
-    memReq->asid = 0;
-    memReq->data = new uint8_t[64];
->>>>>>> 7b283dbc
 
     numInst = 0;
     startNumInst = 0;
@@ -422,14 +397,7 @@
 
     memReq->reset(src & ~(blk_size - 1), blk_size);
 
-    // translate to physical address
-<<<<<<< HEAD
-    Fault fault = xc->translateDataReadReq(req);
-
-    assert(fault != Alignment_Fault);
-=======
-    Fault fault = cpuXC->translateDataReadReq(memReq);
->>>>>>> 7b283dbc
+    // translate to physical address    Fault fault = cpuXC->translateDataReadReq(req);
 
     if (fault == NoFault) {
         cpuXC->copySrcAddr = src;
@@ -468,11 +436,7 @@
 
     memReq->reset(dest & ~(blk_size -1), blk_size);
     // translate to physical address
-<<<<<<< HEAD
-    Fault fault = xc->translateDataWriteReq(req);
-=======
-    Fault fault = cpuXC->translateDataWriteReq(memReq);
->>>>>>> 7b283dbc
+    Fault fault = cpuXC->translateDataWriteReq(req);
 
     if (fault == NoFault) {
         Addr dest_addr = memReq->paddr + offset;
@@ -507,17 +471,12 @@
 Fault
 SimpleCPU::read(Addr addr, T &data, unsigned flags)
 {
-<<<<<<< HEAD
     if (status() == DcacheWaitResponse || status() == DcacheWaitSwitch) {
 //	Fault fault = xc->read(memReq,data);
         // Not sure what to check for no fault...
         if (data_read_pkt->result == Success) {
             memcpy(&data, data_read_pkt->data, sizeof(T));
         }
-=======
-    if (status() == DcacheMissStall || status() == DcacheMissSwitch) {
-        Fault fault = cpuXC->read(memReq,data);
->>>>>>> 7b283dbc
 
         if (traceData) {
             traceData->setAddr(addr);
@@ -539,8 +498,7 @@
     data_read_req->time = curTick;
 
     // translate to physical address
-<<<<<<< HEAD
-    Fault fault = xc->translateDataReadReq(data_read_req);
+    Fault fault = cpuXC->translateDataReadReq(data_read_req);
 
     // Now do the access.
     if (fault == No_Fault) {
@@ -571,12 +529,6 @@
 #endif
     }
 /*
-=======
-    Fault fault = cpuXC->translateDataReadReq(memReq);
-
-    // if we have a cache, do cache access too
-    if (fault == NoFault && dcacheInterface) {
->>>>>>> 7b283dbc
         memReq->cmd = Read;
         memReq->completionEvent = NULL;
         memReq->time = curTick;
@@ -596,12 +548,7 @@
             fault = cpuXC->read(memReq, data);
 
         }
-<<<<<<< HEAD
-
-    } else if(fault == No_Fault) {
-=======
     } else if(fault == NoFault) {
->>>>>>> 7b283dbc
         // do functional access
         fault = cpuXC->read(memReq, data);
 
@@ -667,9 +614,7 @@
     data_write_req->flags = flags;
 
     // translate to physical address
-<<<<<<< HEAD
-    Fault fault = xc->translateDataWriteReq(data_write_req);
-
+    Fault fault = cpuXC->translateDataWriteReq(data_write_req);
     // Now do the access.
     if (fault == No_Fault) {
 #if SIMPLE_CPU_MEM_TIMING
@@ -686,9 +631,6 @@
 
         sendDcacheRequest(data_write_pkt);
     }
-=======
-    Fault fault = cpuXC->translateDataWriteReq(memReq);
->>>>>>> 7b283dbc
 
 /*
     // do functional access
@@ -713,15 +655,9 @@
             _status = DcacheMissStall;
         }
     }
-<<<<<<< HEAD
 */
-    if (res && (fault == No_Fault))
+    if (res && (fault == NoFault))
         *res = data_write_pkt->result;
-=======
-
-    if (res && (fault == NoFault))
-        *res = memReq->result;
->>>>>>> 7b283dbc
 
     // This will need a new way to tell if it's hooked up to a cache or not.
     if (data_write_req->flags & UNCACHEABLE)
@@ -1026,13 +962,12 @@
 #define IFETCH_FLAGS(pc)	0
 #endif
 
-<<<<<<< HEAD
 #if SIMPLE_CPU_MEM_TIMING
         CpuRequest *ifetch_req = new CpuRequest();
         ifetch_req->size = sizeof(MachInst);
 #endif
 
-        ifetch_req->vaddr = xc->regs.pc & ~3;
+        ifetch_req->vaddr = cpuXC->readPC() & ~3;
         ifetch_req->time = curTick;
 
 /*	memReq->reset(xc->regs.pc & ~3, sizeof(uint32_t),
@@ -1041,7 +976,7 @@
 
         fault = xc->translateInstReq(ifetch_req);
 
-        if (fault == No_Fault) {
+        if (fault == NoFault) {
 #if SIMPLE_CPU_MEM_TIMING
             Packet *ifetch_pkt = new Packet;
             ifetch_pkt->cmd = Read;
@@ -1056,19 +991,7 @@
             return;
 #endif
 /*
-        if (icacheInterface && fault == No_Fault) {
-=======
-        memReq->cmd = Read;
-        memReq->reset(cpuXC->readPC() & ~3, sizeof(uint32_t),
-                     IFETCH_FLAGS(cpuXC->readPC()));
-
-        fault = cpuXC->translateInstReq(memReq);
-
-        if (fault == NoFault)
-            fault = cpuXC->mem->read(memReq, inst);
-
         if (icacheInterface && fault == NoFault) {
->>>>>>> 7b283dbc
             memReq->completionEvent = NULL;
 
             memReq->time = curTick;
