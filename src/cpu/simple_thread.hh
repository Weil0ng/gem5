/*
 * Copyright (c) 2001-2006 The Regents of The University of Michigan
 * All rights reserved.
 *
 * Redistribution and use in source and binary forms, with or without
 * modification, are permitted provided that the following conditions are
 * met: redistributions of source code must retain the above copyright
 * notice, this list of conditions and the following disclaimer;
 * redistributions in binary form must reproduce the above copyright
 * notice, this list of conditions and the following disclaimer in the
 * documentation and/or other materials provided with the distribution;
 * neither the name of the copyright holders nor the names of its
 * contributors may be used to endorse or promote products derived from
 * this software without specific prior written permission.
 *
 * THIS SOFTWARE IS PROVIDED BY THE COPYRIGHT HOLDERS AND CONTRIBUTORS
 * "AS IS" AND ANY EXPRESS OR IMPLIED WARRANTIES, INCLUDING, BUT NOT
 * LIMITED TO, THE IMPLIED WARRANTIES OF MERCHANTABILITY AND FITNESS FOR
 * A PARTICULAR PURPOSE ARE DISCLAIMED. IN NO EVENT SHALL THE COPYRIGHT
 * OWNER OR CONTRIBUTORS BE LIABLE FOR ANY DIRECT, INDIRECT, INCIDENTAL,
 * SPECIAL, EXEMPLARY, OR CONSEQUENTIAL DAMAGES (INCLUDING, BUT NOT
 * LIMITED TO, PROCUREMENT OF SUBSTITUTE GOODS OR SERVICES; LOSS OF USE,
 * DATA, OR PROFITS; OR BUSINESS INTERRUPTION) HOWEVER CAUSED AND ON ANY
 * THEORY OF LIABILITY, WHETHER IN CONTRACT, STRICT LIABILITY, OR TORT
 * (INCLUDING NEGLIGENCE OR OTHERWISE) ARISING IN ANY WAY OUT OF THE USE
 * OF THIS SOFTWARE, EVEN IF ADVISED OF THE POSSIBILITY OF SUCH DAMAGE.
 *
 * Authors: Steve Reinhardt
 *          Nathan Binkert
 */

#ifndef __CPU_SIMPLE_THREAD_HH__
#define __CPU_SIMPLE_THREAD_HH__

#include "arch/isa.hh"
#include "arch/isa_traits.hh"
#include "arch/registers.hh"
#include "arch/tlb.hh"
#include "arch/types.hh"
#include "base/types.hh"
#include "config/the_isa.hh"
#include "cpu/decode.hh"
#include "cpu/thread_context.hh"
#include "cpu/thread_state.hh"
#include "debug/FloatRegs.hh"
#include "debug/IntRegs.hh"
#include "mem/page_table.hh"
#include "mem/request.hh"
#include "sim/byteswap.hh"
#include "sim/eventq.hh"
#include "sim/process.hh"
#include "sim/serialize.hh"
#include "sim/system.hh"

class BaseCPU;


class FunctionProfile;
class ProfileNode;
class FunctionalPort;
class PhysicalPort;
class TranslatingPort;

namespace TheISA {
    namespace Kernel {
        class Statistics;
    };
};

/**
 * The SimpleThread object provides a combination of the ThreadState
 * object and the ThreadContext interface. It implements the
 * ThreadContext interface so that a ProxyThreadContext class can be
 * made using SimpleThread as the template parameter (see
 * thread_context.hh). It adds to the ThreadState object by adding all
 * the objects needed for simple functional execution, including a
 * simple architectural register file, and pointers to the ITB and DTB
 * in full system mode. For CPU models that do not need more advanced
 * ways to hold state (i.e. a separate physical register file, or
 * separate fetch and commit PC's), this SimpleThread class provides
 * all the necessary state for full architecture-level functional
 * simulation.  See the AtomicSimpleCPU or TimingSimpleCPU for
 * examples.
 */

class SimpleThread : public ThreadState
{
  protected:
    typedef TheISA::MachInst MachInst;
    typedef TheISA::MiscReg MiscReg;
    typedef TheISA::FloatReg FloatReg;
    typedef TheISA::FloatRegBits FloatRegBits;
  public:
    typedef ThreadContext::Status Status;

  protected:
    union {
        FloatReg f[TheISA::NumFloatRegs];
        FloatRegBits i[TheISA::NumFloatRegs];
    } floatRegs;
    TheISA::IntReg intRegs[TheISA::NumIntRegs];
    TheISA::ISA isa;    // one "instance" of the current ISA.

    TheISA::PCState _pcState;

    /** Did this instruction execute or is it predicated false */
    bool predicate;

  public:
    std::string name() const
    {
        return csprintf("%s.[tid:%i]", cpu->name(), tc->threadId());
    }

    // pointer to CPU associated with this SimpleThread
    BaseCPU *cpu;

    ProxyThreadContext<SimpleThread> *tc;

    System *system;

    TheISA::TLB *itb;
    TheISA::TLB *dtb;

    Decoder decoder;

    // constructor: initialize SimpleThread from given process structure
    // FS
    SimpleThread(BaseCPU *_cpu, int _thread_num, System *_system,
                 TheISA::TLB *_itb, TheISA::TLB *_dtb,
                 bool use_kernel_stats = true);
    // SE
    SimpleThread(BaseCPU *_cpu, int _thread_num, Process *_process,
                 TheISA::TLB *_itb, TheISA::TLB *_dtb);

    SimpleThread();

    virtual ~SimpleThread();

    virtual void takeOverFrom(ThreadContext *oldContext);

    void regStats(const std::string &name);

    void copyTC(ThreadContext *context);

    void copyState(ThreadContext *oldContext);

    void serialize(std::ostream &os);
    void unserialize(Checkpoint *cp, const std::string &section);

    /***************************************************************
     *  SimpleThread functions to provide CPU with access to various
     *  state.
     **************************************************************/

    /** Returns the pointer to this SimpleThread's ThreadContext. Used
     *  when a ThreadContext must be passed to objects outside of the
     *  CPU.
     */
    ThreadContext *getTC() { return tc; }

    void demapPage(Addr vaddr, uint64_t asn)
    {
        itb->demapPage(vaddr, asn);
        dtb->demapPage(vaddr, asn);
    }

    void demapInstPage(Addr vaddr, uint64_t asn)
    {
        itb->demapPage(vaddr, asn);
    }

    void demapDataPage(Addr vaddr, uint64_t asn)
    {
        dtb->demapPage(vaddr, asn);
    }

    void dumpFuncProfile();

    Fault hwrei();

    bool simPalCheck(int palFunc);

    /*******************************************
     * ThreadContext interface functions.
     ******************************************/

    BaseCPU *getCpuPtr() { return cpu; }

    TheISA::TLB *getITBPtr() { return itb; }

    TheISA::TLB *getDTBPtr() { return dtb; }

    Decoder *getDecoderPtr() { return &decoder; }

    System *getSystemPtr() { return system; }

<<<<<<< HEAD
    FunctionalPort *getPhysPort() { return physPort; }
=======
#if FULL_SYSTEM
    PortProxy* getPhysProxy() { return physProxy; }
>>>>>>> 4acca8a0

    /** Return a virtual port. This port cannot be cached locally in an object.
     * After a CPU switch it may point to the wrong memory object which could
     * mean stale data.
     */
<<<<<<< HEAD
    VirtualPort *getVirtPort() { return virtPort; }
=======
    FSTranslatingPortProxy* getVirtProxy() { return virtProxy; }
#endif
>>>>>>> 4acca8a0

    Status status() const { return _status; }

    void setStatus(Status newStatus) { _status = newStatus; }

    /// Set the status to Active.  Optional delay indicates number of
    /// cycles to wait before beginning execution.
    void activate(int delay = 1);

    /// Set the status to Suspended.
    void suspend();

    /// Set the status to Halted.
    void halt();

    virtual bool misspeculating();

    void copyArchRegs(ThreadContext *tc);

    void clearArchRegs()
    {
        _pcState = 0;
        memset(intRegs, 0, sizeof(intRegs));
        memset(floatRegs.i, 0, sizeof(floatRegs.i));
        isa.clear();
    }

    //
    // New accessors for new decoder.
    //
    uint64_t readIntReg(int reg_idx)
    {
        int flatIndex = isa.flattenIntIndex(reg_idx);
        assert(flatIndex < TheISA::NumIntRegs);
        uint64_t regVal = intRegs[flatIndex];
        DPRINTF(IntRegs, "Reading int reg %d (%d) as %#x.\n",
                reg_idx, flatIndex, regVal);
        return regVal;
    }

    FloatReg readFloatReg(int reg_idx)
    {
        int flatIndex = isa.flattenFloatIndex(reg_idx);
        assert(flatIndex < TheISA::NumFloatRegs);
        FloatReg regVal = floatRegs.f[flatIndex];
        DPRINTF(FloatRegs, "Reading float reg %d (%d) as %f, %#x.\n",
                reg_idx, flatIndex, regVal, floatRegs.i[flatIndex]);
        return regVal;
    }

    FloatRegBits readFloatRegBits(int reg_idx)
    {
        int flatIndex = isa.flattenFloatIndex(reg_idx);
        assert(flatIndex < TheISA::NumFloatRegs);
        FloatRegBits regVal = floatRegs.i[flatIndex];
        DPRINTF(FloatRegs, "Reading float reg %d (%d) bits as %#x, %f.\n",
                reg_idx, flatIndex, regVal, floatRegs.f[flatIndex]);
        return regVal;
    }

    void setIntReg(int reg_idx, uint64_t val)
    {
        int flatIndex = isa.flattenIntIndex(reg_idx);
        assert(flatIndex < TheISA::NumIntRegs);
        DPRINTF(IntRegs, "Setting int reg %d (%d) to %#x.\n",
                reg_idx, flatIndex, val);
        intRegs[flatIndex] = val;
    }

    void setFloatReg(int reg_idx, FloatReg val)
    {
        int flatIndex = isa.flattenFloatIndex(reg_idx);
        assert(flatIndex < TheISA::NumFloatRegs);
        floatRegs.f[flatIndex] = val;
        DPRINTF(FloatRegs, "Setting float reg %d (%d) to %f, %#x.\n",
                reg_idx, flatIndex, val, floatRegs.i[flatIndex]);
    }

    void setFloatRegBits(int reg_idx, FloatRegBits val)
    {
        int flatIndex = isa.flattenFloatIndex(reg_idx);
        assert(flatIndex < TheISA::NumFloatRegs);
        floatRegs.i[flatIndex] = val;
        DPRINTF(FloatRegs, "Setting float reg %d (%d) bits to %#x, %#f.\n",
                reg_idx, flatIndex, val, floatRegs.f[flatIndex]);
    }

    TheISA::PCState
    pcState()
    {
        return _pcState;
    }

    void
    pcState(const TheISA::PCState &val)
    {
        _pcState = val;
    }

    Addr
    instAddr()
    {
        return _pcState.instAddr();
    }

    Addr
    nextInstAddr()
    {
        return _pcState.nextInstAddr();
    }

    MicroPC
    microPC()
    {
        return _pcState.microPC();
    }

    bool readPredicate()
    {
        return predicate;
    }

    void setPredicate(bool val)
    {
        predicate = val;
    }

    MiscReg
    readMiscRegNoEffect(int misc_reg, ThreadID tid = 0)
    {
        return isa.readMiscRegNoEffect(misc_reg);
    }

    MiscReg
    readMiscReg(int misc_reg, ThreadID tid = 0)
    {
        return isa.readMiscReg(misc_reg, tc);
    }

    void
    setMiscRegNoEffect(int misc_reg, const MiscReg &val, ThreadID tid = 0)
    {
        return isa.setMiscRegNoEffect(misc_reg, val);
    }

    void
    setMiscReg(int misc_reg, const MiscReg &val, ThreadID tid = 0)
    {
        return isa.setMiscReg(misc_reg, val, tc);
    }

    int
    flattenIntIndex(int reg)
    {
        return isa.flattenIntIndex(reg);
    }

    int
    flattenFloatIndex(int reg)
    {
        return isa.flattenFloatIndex(reg);
    }

    unsigned readStCondFailures() { return storeCondFailures; }

    void setStCondFailures(unsigned sc_failures)
    { storeCondFailures = sc_failures; }

    void syscall(int64_t callnum)
    {
        process->syscall(callnum, tc);
    }
};


// for non-speculative execution context, spec_mode is always false
inline bool
SimpleThread::misspeculating()
{
    return false;
}

#endif // __CPU_CPU_EXEC_CONTEXT_HH__<|MERGE_RESOLUTION|>--- conflicted
+++ resolved
@@ -57,7 +57,6 @@
 
 class FunctionProfile;
 class ProfileNode;
-class FunctionalPort;
 class PhysicalPort;
 class TranslatingPort;
 
@@ -195,23 +194,13 @@
 
     System *getSystemPtr() { return system; }
 
-<<<<<<< HEAD
-    FunctionalPort *getPhysPort() { return physPort; }
-=======
-#if FULL_SYSTEM
     PortProxy* getPhysProxy() { return physProxy; }
->>>>>>> 4acca8a0
 
     /** Return a virtual port. This port cannot be cached locally in an object.
      * After a CPU switch it may point to the wrong memory object which could
      * mean stale data.
      */
-<<<<<<< HEAD
-    VirtualPort *getVirtPort() { return virtPort; }
-=======
     FSTranslatingPortProxy* getVirtProxy() { return virtProxy; }
-#endif
->>>>>>> 4acca8a0
 
     Status status() const { return _status; }
 
