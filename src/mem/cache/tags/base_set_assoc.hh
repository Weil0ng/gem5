/*
 * Copyright (c) 2012-2014 ARM Limited
 * All rights reserved.
 *
 * The license below extends only to copyright in the software and shall
 * not be construed as granting a license to any other intellectual
 * property including but not limited to intellectual property relating
 * to a hardware implementation of the functionality of the software
 * licensed hereunder.  You may use the software subject to the license
 * terms below provided that you ensure that this notice is replicated
 * unmodified and in its entirety in all distributions of the software,
 * modified or unmodified, in source code or in binary form.
 *
 * Copyright (c) 2003-2005,2014 The Regents of The University of Michigan
 * All rights reserved.
 *
 * Redistribution and use in source and binary forms, with or without
 * modification, are permitted provided that the following conditions are
 * met: redistributions of source code must retain the above copyright
 * notice, this list of conditions and the following disclaimer;
 * redistributions in binary form must reproduce the above copyright
 * notice, this list of conditions and the following disclaimer in the
 * documentation and/or other materials provided with the distribution;
 * neither the name of the copyright holders nor the names of its
 * contributors may be used to endorse or promote products derived from
 * this software without specific prior written permission.
 *
 * THIS SOFTWARE IS PROVIDED BY THE COPYRIGHT HOLDERS AND CONTRIBUTORS
 * "AS IS" AND ANY EXPRESS OR IMPLIED WARRANTIES, INCLUDING, BUT NOT
 * LIMITED TO, THE IMPLIED WARRANTIES OF MERCHANTABILITY AND FITNESS FOR
 * A PARTICULAR PURPOSE ARE DISCLAIMED. IN NO EVENT SHALL THE COPYRIGHT
 * OWNER OR CONTRIBUTORS BE LIABLE FOR ANY DIRECT, INDIRECT, INCIDENTAL,
 * SPECIAL, EXEMPLARY, OR CONSEQUENTIAL DAMAGES (INCLUDING, BUT NOT
 * LIMITED TO, PROCUREMENT OF SUBSTITUTE GOODS OR SERVICES; LOSS OF USE,
 * DATA, OR PROFITS; OR BUSINESS INTERRUPTION) HOWEVER CAUSED AND ON ANY
 * THEORY OF LIABILITY, WHETHER IN CONTRACT, STRICT LIABILITY, OR TORT
 * (INCLUDING NEGLIGENCE OR OTHERWISE) ARISING IN ANY WAY OUT OF THE USE
 * OF THIS SOFTWARE, EVEN IF ADVISED OF THE POSSIBILITY OF SUCH DAMAGE.
 *
 * Authors: Erik Hallnor
 */

/**
 * @file
 * Declaration of a base set associative tag store.
 */

#ifndef __MEM_CACHE_TAGS_BASESETASSOC_HH__
#define __MEM_CACHE_TAGS_BASESETASSOC_HH__

#include <cassert>
#include <cstring>
#include <list>

#include "mem/cache/base.hh"
#include "mem/cache/blk.hh"
#include "mem/cache/tags/base.hh"
#include "mem/cache/tags/cacheset.hh"
#include "mem/packet.hh"
#include "params/BaseSetAssoc.hh"

/**
 * A BaseSetAssoc cache tag store.
 * @sa  \ref gem5MemorySystem "gem5 Memory System"
 *
 * The BaseSetAssoc tags provide a base, as well as the functionality
 * common to any set associative tags. Any derived class must implement
 * the methods related to the specifics of the actual replacment policy.
 * These are:
 *
 * BlkType* accessBlock();
 * BlkType* findVictim();
 * void insertBlock();
 * void invalidate();
 */
class BaseSetAssoc : public BaseTags
{
  public:
    /** Typedef the block type used in this tag store. */
    typedef CacheBlk BlkType;
    /** Typedef for a list of pointers to the local block class. */
    typedef std::list<BlkType*> BlkList;
    /** Typedef the set type used in this tag store. */
    typedef CacheSet<CacheBlk> SetType;


  protected:
    /** The associativity of the cache. */
    const unsigned assoc;
    /** The allocatable associativity of the cache (alloc mask). */
    unsigned allocAssoc;
    /** The number of sets in the cache. */
    const unsigned numSets;
    /** Whether tags and data are accessed sequentially. */
    const bool sequentialAccess;

    /** The cache sets. */
    SetType *sets;

    /** The cache blocks. */
    BlkType *blks;
    /** The data blocks, 1 per cache block. */
    uint8_t *dataBlks;

    /** The amount to shift the address to get the set. */
    int setShift;
    /** The amount to shift the address to get the tag. */
    int tagShift;
    /** Mask out all bits that aren't part of the set index. */
    unsigned setMask;
    /** Mask out all bits that aren't part of the block offset. */
    unsigned blkMask;

public:

    /** Convenience typedef. */
     typedef BaseSetAssocParams Params;

    /**
     * Construct and initialize this tag store.
     */
    BaseSetAssoc(const Params *p);

    /**
     * Destructor
     */
    virtual ~BaseSetAssoc();

    /**
     * Return the block size.
     * @return the block size.
     */
    unsigned
    getBlockSize() const
    {
        return blkSize;
    }

    /**
     * Return the subblock size. In the case of BaseSetAssoc it is always
     * the block size.
     * @return The block size.
     */
    unsigned
    getSubBlockSize() const
    {
        return blkSize;
    }

    /**
     * Return the number of sets this cache has
     * @return The number of sets.
     */
    unsigned
    getNumSets() const override
    {
        return numSets;
    }

    /**
     * Return the number of ways this cache has
     * @return The number of ways.
     */
    unsigned
    getNumWays() const override
    {
        return assoc;
    }

    /**
     * Find the cache block given set and way
     * @param set The set of the block.
     * @param way The way of the block.
     * @return The cache block.
     */
    CacheBlk *findBlockBySetAndWay(int set, int way) const override;

    /**
     * Invalidate the given block.
     * @param blk The block to invalidate.
     */
    void invalidate(CacheBlk *blk) override
    {
        assert(blk);
        assert(blk->isValid());
        tagsInUse--;
        assert(blk->srcMasterId < cache->system->maxMasters());
        occupancies[blk->srcMasterId]--;
        blk->srcMasterId = Request::invldMasterId;
        blk->task_id = ContextSwitchTaskId::Unknown;
        blk->tickInserted = curTick();
    }

    /**
     * Access block and update replacement data. May not succeed, in which case
     * nullptr is returned. This has all the implications of a cache
     * access and should only be used as such. Returns the access latency as a
     * side effect.
     * @param addr The address to find.
     * @param is_secure True if the target memory space is secure.
     * @param asid The address space ID.
     * @param lat The access latency.
     * @return Pointer to the cache block if found.
     */
    CacheBlk* accessBlock(Addr addr, bool is_secure, Cycles &lat,
                          int context_src) override
    {
        Addr tag = extractTag(addr);
        int set = extractSet(addr);
        /* weil0ng: get offset. */
        int offset = extractOffset(addr);
<<<<<<< HEAD
        int verify_offset = extractBlkOffset(addr);
        assert(verify_offset/wordSize == offset);
=======
>>>>>>> 169ddc03

        BlkType *blk = sets[set].findBlk(tag, is_secure);
        lat = accessLatency;;

        // Access all tags in parallel, hence one in each way.  The data side
        // either accesses all blocks in parallel, or one block sequentially on
        // a hit.  Sequential access with a miss doesn't access data.
        tagAccesses += allocAssoc;
        if (sequentialAccess) {
            if (blk != nullptr) {
                dataAccesses += 1;
            }
        } else {
            dataAccesses += allocAssoc;
        }

        if (blk != nullptr) {
            if (blk->whenReady > curTick()
                && cache->ticksToCycles(blk->whenReady - curTick())
                > accessLatency) {
                lat = cache->ticksToCycles(blk->whenReady - curTick());
            }
            blk->refCount += 1;
            /* weil0ng: update touch mask. */
            blk->touchMask |= (1 << offset);
        }

        return blk;
    }

    /**
     * Finds the given address in the cache, do not update replacement data.
     * i.e. This is a no-side-effect find of a block.
     * @param addr The address to find.
     * @param is_secure True if the target memory space is secure.
     * @param asid The address space ID.
     * @return Pointer to the cache block if found.
     */
    CacheBlk* findBlock(Addr addr, bool is_secure) const override;

    /**
     * Find an invalid block to evict for the address provided.
     * If there are no invalid blocks, this will return the block
     * in the least-recently-used position.
     * @param addr The addr to a find a replacement candidate for.
     * @return The candidate block.
     */
    CacheBlk* findVictim(Addr addr) override
    {
        BlkType *blk = nullptr;
        int set = extractSet(addr);

        // prefer to evict an invalid block
        for (int i = 0; i < allocAssoc; ++i) {
            blk = sets[set].blks[i];
            if (!blk->isValid())
                break;
        }

        return blk;
    }

    /**
     * Insert the new block into the cache.
     * @param pkt Packet holding the address to update
     * @param blk The block to update.
     */
     void insertBlock(PacketPtr pkt, CacheBlk *blk) override
     {
         Addr addr = pkt->getAddr();
         MasterID master_id = pkt->req->masterId();
         uint32_t task_id = pkt->req->taskId();

         if (!blk->isTouched) {
             tagsInUse++;
             blk->isTouched = true;
             if (!warmedUp && tagsInUse.value() >= warmupBound) {
                 warmedUp = true;
                 warmupCycle = curTick();
             }
         }

         // If we're replacing a block that was previously valid update
         // stats for it. This can't be done in findBlock() because a
         // found block might not actually be replaced there if the
         // coherence protocol says it can't be.
         if (blk->isValid()) {
             replacements[0]++;
             totalRefs += blk->refCount;
             ++sampledRefs;
             blk->refCount = 0;

             // deal with evicted block
             assert(blk->srcMasterId < cache->system->maxMasters());
             occupancies[blk->srcMasterId]--;

             blk->invalidate();
         }

         blk->isTouched = true;

         // Set tag for new block.  Caller is responsible for setting status.
         blk->tag = extractTag(addr);

         // deal with what we are bringing in
         assert(master_id < cache->system->maxMasters());
         occupancies[master_id]++;
         blk->srcMasterId = master_id;
         blk->task_id = task_id;
         blk->tickInserted = curTick();

         // We only need to write into one tag and one data block.
         tagAccesses += 1;
         dataAccesses += 1;
     }

    /**
     * Limit the allocation for the cache ways.
     * @param ways The maximum number of ways available for replacement.
     */
    virtual void setWayAllocationMax(int ways) override
    {
        fatal_if(ways < 1, "Allocation limit must be greater than zero");
        allocAssoc = ways;
    }

    /**
     * Get the way allocation mask limit.
     * @return The maximum number of ways available for replacement.
     */
    virtual int getWayAllocationMax() const override
    {
        return allocAssoc;
    }

    /** weil0ng:
     * Generate the offset from the given address.
     * @param addr The address to get the offset from.
     * @return The offset of the address.
     */
    Addr extractOffset(Addr addr) const override
    {
        return ((addr >> offsetShift) & offsetMask);
    }

    /**
     * Generate the tag from the given address.
     * @param addr The address to get the tag from.
     * @return The tag of the address.
     */
    Addr extractTag(Addr addr) const override
    {
        return (addr >> tagShift);
    }

    /**
     * Calculate the set index from the address.
     * @param addr The address to get the set from.
     * @return The set index of the address.
     */
    int extractSet(Addr addr) const override
    {
        return ((addr >> setShift) & setMask);
    }

    /**
     * Align an address to the block size.
     * @param addr the address to align.
     * @return The block address.
     */
    Addr blkAlign(Addr addr) const
    {
        return (addr & ~(Addr)blkMask);
    }

    /**
     * Regenerate the block address from the tag.
     * @param tag The tag of the block.
     * @param set The set of the block.
     * @return The block address.
     */
    Addr regenerateBlkAddr(Addr tag, unsigned set) const override
    {
        return ((tag << tagShift) | ((Addr)set << setShift));
    }

    /**
     * Called at end of simulation to complete average block reference stats.
     */
    void cleanupRefs() override;

    /**
     * Print all tags used
     */
    std::string print() const override;

    /**
     * Called prior to dumping stats to compute task occupancy
     */
    void computeStats() override;

    /**
     * Visit each block in the tag store and apply a visitor to the
     * block.
     *
     * The visitor should be a function (or object that behaves like a
     * function) that takes a cache block reference as its parameter
     * and returns a bool. A visitor can request the traversal to be
     * stopped by returning false, returning true causes it to be
     * called for the next block in the tag store.
     *
     * \param visitor Visitor to call on each block.
     */
    void forEachBlk(CacheBlkVisitor &visitor) override {
        for (unsigned i = 0; i < numSets * assoc; ++i) {
            if (!visitor(blks[i]))
                return;
        }
    }
};

#endif // __MEM_CACHE_TAGS_BASESETASSOC_HH__<|MERGE_RESOLUTION|>--- conflicted
+++ resolved
@@ -209,11 +209,6 @@
         int set = extractSet(addr);
         /* weil0ng: get offset. */
         int offset = extractOffset(addr);
-<<<<<<< HEAD
-        int verify_offset = extractBlkOffset(addr);
-        assert(verify_offset/wordSize == offset);
-=======
->>>>>>> 169ddc03
 
         BlkType *blk = sets[set].findBlk(tag, is_secure);
         lat = accessLatency;;
